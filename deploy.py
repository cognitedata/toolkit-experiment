--- conflicted
+++ resolved
@@ -49,10 +49,7 @@
             raw_db="default",
             drop=drop,
             file=None,
-<<<<<<< HEAD
-=======
             dry_run=dry_run,
->>>>>>> c077d102
             directory=f"{build_dir}/raw",
         )
     if Path(f"{build_dir}/timeseries").is_dir():
