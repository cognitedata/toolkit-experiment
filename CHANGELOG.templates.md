# Changelog

All notable changes to this project will be documented in this file.

The format is based on [Keep a Changelog](https://keepachangelog.com/en/1.0.0/),
and this project adheres to [Semantic Versioning](https://semver.org/spec/v2.0.0.html).

Changes are grouped as follows:

- `Added` for new features.
- `Changed` for changes in existing functionality.
- `Deprecated` for soon-to-be removed features.
- `Improved` for transparent changes, e.g. better performance.
- `Removed` for now removed features.
- `Fixed` for any bug fixes.
- `Security` in case of vulnerabilities.
  
## TBD - 2023-12-TBD

### Added

- Explicitly define model `space` in `experimental/cdf_asset_source_model/` and `experimental/example_pump_model/`.
- The module `my_example_module` has been added to the `custom_modules` folder.
- Added globally defined schedule variables that can be used across all modules.
- A complete example of an Asset data pipeline in `examples/cdf_asset_data_pipeline/` shows how to configure an Extractor, monitor the status of the Extraction Pipeline, and load the data into the asset hierarchy using Transformations.
- DataSet to all example modules: `cdf_apm_simple_data_model`, `cdf_asset_source_model`, `cdf_oid_example_data`, 
  `example_pump_data_model`, `example_pump_asset_hierarchy`.
  
### Changed

- **BREAKING** All externalIds and names have been changed to follow the naming conventions for resources
  in `examples/cdf_oid_example_data`, `examples/cdf_apm_simple_data_model`, `modules/cdf_apm_base`,
  `modules/cdf_infield_common`, and `modules/cdf_infield_location`.
- All cognite templates have been moved into `cognite_templates` folder, while `local_templates` is renamed to `custom_templates`.
- Move cdf_apm_base into separate folder.
- The file `local.yaml` has been renamed `environments.yaml` to better reflect its purpose.
- Removed demo `sourceId` from `cdf_infield_location` module.
- Changed the isPaused flag to use a module-level variable instead of hardcoded in `cdf_apm_simple_data_model`.
- Combined the child and parent transformations `sync_assets_from_hierarchy_to_apm` in `cdf_infield_location`. 
  This has the benefit of not having to wait for the parent transformation to finish before starting the child transformation, 
  thus no longer a dependency between the two transformations.
<<<<<<< HEAD
- Transformation Schedules broken out into separate files, following naming convention `<transformation_name>.schedule.yaml`. 
=======
- Added all datasets to the `cdf_infield_locaton` module that previously were just a template, but created in `cdf_oid_example_data`.
  If both modules are used, the datasets will be attempted created twice, but this is not a problem.
>>>>>>> 0efc6042

### Fixed

- Removed transformation identity provider variables from modules and reused the global cicd_ prefixed ones.
- Ensure all transformations in `cognite_modules` are prefixed with `tr_` and all spaces are prefixed with `sp_`.


## [0.1.0a3] - 2023-11-29

### Changed

- Remove unused template_version variable from groups and use of group metadata.
- Split up cdf_oid_example_data into data sets and RAW databases per source system.

### Fixed

- Add space yaml files for existing data models when explicit space definition was introduced.
- Fix use of integer value in version for data models.
- Fix wrong reference to `apm_simple` in `examples/cdf_apm_simple_data_model` and `modules/cdf_infield_location`.
- Exemplify use of a single config yaml file for multiple file resources in `examples/cdf_oid_example_data/files/files.yaml`.

## [0.1.0a2] - 2023-11-23

### Changed

- Changed format of infield external_ids to be more readable, moving `_dataset` (ds) and `_space` to the beginning of the external_id.
- `examples/cdf_apm_simple/raw` and `examples/example_dump_asst_hierarchy/raw` now explicitly
  defines database and table name in `.yaml` files for each table.
- Added `data_set` to `examples/example_dump_asst_hierarchy/`, which was implicitly defined in
  before.

### Fixed

- cdf_infield_common module and the auth applications-configuration.yaml did not load group source id
   correctly due to source_id being used instead of sourceId. This is now fixed.

## [0.1.0a1] - 2023-11-21

Initial release<|MERGE_RESOLUTION|>--- conflicted
+++ resolved
@@ -39,12 +39,7 @@
 - Combined the child and parent transformations `sync_assets_from_hierarchy_to_apm` in `cdf_infield_location`. 
   This has the benefit of not having to wait for the parent transformation to finish before starting the child transformation, 
   thus no longer a dependency between the two transformations.
-<<<<<<< HEAD
 - Transformation Schedules broken out into separate files, following naming convention `<transformation_name>.schedule.yaml`. 
-=======
-- Added all datasets to the `cdf_infield_locaton` module that previously were just a template, but created in `cdf_oid_example_data`.
-  If both modules are used, the datasets will be attempted created twice, but this is not a problem.
->>>>>>> 0efc6042
 
 ### Fixed
 
