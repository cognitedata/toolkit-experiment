# Changelog
All notable changes to this project will be documented in this file.

The format is based on [Keep a Changelog](https://keepachangelog.com/en/1.0.0/),
and this project adheres to [Semantic Versioning](https://semver.org/spec/v2.0.0.html).

Changes are grouped as follows:

- `Added` for new features.
- `Changed` for changes in existing functionality.
- `Deprecated` for soon-to-be removed features.
- `Improved` for transparent changes, e.g. better performance.
- `Removed` for now removed features.
- `Fixed` for any bug fixes.
- `Security` in case of vulnerabilities.

<<<<<<< HEAD
## [0.1.1] - 2023-11-23

### Changed
Changed format of infield external_ids to be more readable, moving _dataset (ds) and _space to the beginning of the external_id.

## [0.1.0] - 2023-11-21
Initial release
=======
## [TBD]

### Changed

- `examples/cdf_apm_simple/raw` and `examples/example_dump_asst_hierarchy/raw` now explicitly
  defines database and table name in `.yaml` files for each table.
- Added `data_set` to `examples/example_dump_asst_hierarchy/`, which was implicitly defined in
  before.

### Fixed

- cdf_infield_common module and the auth applications-configuration.yaml did not load group source id
   correctly due to source_id being used instead of sourceId. This is now fixed.

## [0.1.0] - 2023-11-21

Initial release
>>>>>>> a5cd784a
<|MERGE_RESOLUTION|>--- conflicted
+++ resolved
@@ -14,19 +14,10 @@
 - `Fixed` for any bug fixes.
 - `Security` in case of vulnerabilities.
 
-<<<<<<< HEAD
 ## [0.1.1] - 2023-11-23
 
 ### Changed
-Changed format of infield external_ids to be more readable, moving _dataset (ds) and _space to the beginning of the external_id.
-
-## [0.1.0] - 2023-11-21
-Initial release
-=======
-## [TBD]
-
-### Changed
-
+- Changed format of infield external_ids to be more readable, moving _dataset (ds) and _space to the beginning of the external_id.
 - `examples/cdf_apm_simple/raw` and `examples/example_dump_asst_hierarchy/raw` now explicitly
   defines database and table name in `.yaml` files for each table.
 - Added `data_set` to `examples/example_dump_asst_hierarchy/`, which was implicitly defined in
@@ -40,4 +31,3 @@
 ## [0.1.0] - 2023-11-21
 
 Initial release
->>>>>>> a5cd784a
