--- conflicted
+++ resolved
@@ -861,7 +861,6 @@
                 if hasattr(item, "data_set_id") and ToolGlobals.data_set_id is not None:
                     item.data_set_id = ToolGlobals.data_set_id
                 drop_items.append(loader.get_id(item))
-<<<<<<< HEAD
             if not dry_run:
                 try:
                     nr_of_deleted += loader.delete(drop_items)
@@ -869,31 +868,13 @@
                         print(f"  Deleted {len(drop_items)} {loader.api_name}.")
                 except CogniteAPIError as e:
                     if e.code == 404:
-                        print(
-                            f"  [bold yellow]WARNING:[/] {len(drop_items)} {loader.api_name} do not exist in project."
-                        )
+                        print(f"  [bold yellow]WARNING:[/] {len(drop_items)} {loader.api_name} do(es) not exist.")
                 except CogniteNotFoundError:
-                    print(f"  [bold yellow]WARNING:[/] {len(drop_items)} {loader.api_name} do not exist in project.")
+                    print(f"  [bold yellow]WARNING:[/] {len(drop_items)} {loader.api_name} do(es) not exist.")
                 except Exception as e:
                     print(f"  [bold yellow]WARNING:[/] Failed to delete {len(drop_items)} {loader.api_name}. Error {e}")
             else:
                 print(f"  Would have deleted {len(drop_items)} {loader.api_name}.")
-=======
-        if not dry_run:
-            try:
-                nr_of_deleted += loader.delete(drop_items)
-                if verbose:
-                    print(f"  Deleted {len(drop_items)} {loader.api_name}.")
-            except CogniteAPIError as e:
-                if e.code == 404:
-                    print(f"  [bold yellow]WARNING:[/] {len(drop_items)} {loader.api_name} do(es) not exist.")
-            except CogniteNotFoundError:
-                print(f"  [bold yellow]WARNING:[/] {len(drop_items)} {loader.api_name} do(es) not exist.")
-            except Exception as e:
-                print(f"  [bold yellow]WARNING:[/] Failed to delete {len(drop_items)} {loader.api_name}. Error {e}")
-        else:
-            print(f"  Would have deleted {len(drop_items)} {loader.api_name}.")
->>>>>>> 19964f6c
     if not load:
         return
     try:
